--- conflicted
+++ resolved
@@ -352,16 +352,6 @@
 	return nil
 }
 
-<<<<<<< HEAD
-=======
-func postBuild(srv *Server, w http.ResponseWriter, r *http.Request, vars map[string]string) error {
-	if err := srv.ImageCreateFromFile(r.Body, w); err != nil {
-		return err
-	}
-	return nil
-}
-
->>>>>>> d756ae4c
 func postContainersCreate(srv *Server, w http.ResponseWriter, r *http.Request, vars map[string]string) error {
 	config := &Config{}
 	if err := json.NewDecoder(r.Body).Decode(config); err != nil {
